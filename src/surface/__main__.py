--- conflicted
+++ resolved
@@ -58,7 +58,12 @@
     default=config['PROVIDER_URL'],
     help='The Ethereum HTTP provider (e.g. http://localhost:8545).',
 )
-<<<<<<< HEAD
+@click.option(
+    '--ias-proxy',
+    default=config['IAS_PROXY'],
+    help='The Intel Attestation Service Proxy URL'
+         ' (e.g. https://sgx.enigma.co/api).',
+)
 @click.option(
     '--simulation',
     is_flag=True,
@@ -67,15 +72,11 @@
     help="Set this to disable SGX Hardware mode. you'll need to compile "
          "enigma-core in simulation mode too"
 )
-def start(datadir, provider, dev_account, simulation):
-    log.info('Starting up {} node.')
-=======
-def start(dev_account, ipc_connstr, provider_url):
+def start(dev_account, ipc_connstr, provider_url, ias_proxy, simulation):
     log.info('Starting up node.')
 
     if dev_account is None:
         dev_account = config['WORKER_ID'] if 'WORKER_ID' in config else None
->>>>>>> b3974caa
 
     # 1.1 Talk to Core, get quote
     ipc_host, ipc_port = ipc_connstr.split(':')
@@ -83,20 +84,17 @@
     core_socket.connect()
     results_json = core_socket.get_report()
     signing_address = results_json['address']
-<<<<<<< HEAD
+
     if not simulation:
         quote = ias.Quote.from_enigma_proxy(
-            results_json['quote'], server=CONFIG['IAS_PROXY'])
-        log.info('ECDSA Signing address from Quote: {}'.format(quote.report_body.report_data.rstrip(b'\x00').decode()))
+            results_json['quote'], server=ias_proxy)
+        log.info('ECDSA Signing address from Quote: {}'.format(
+            quote.report_body.report_data.rstrip(b'\x00').decode()))
         report, sig, cert = quote.serialize()
     else:
         quote = ias.Quote()
         report, sig, cert = b'simulation', b'simulation', b'simulation'
-=======
-    quote = ias.Quote.from_enigma_proxy(
-        results_json['quote'], server=config['IAS_PROXY'])
 
->>>>>>> b3974caa
     log.info('ECDSA Signing address: {}'.format(signing_address))
 
     # 1.2 Commit the quote to the Enigma Smart Contract
