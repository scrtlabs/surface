import json

import click as click
import os
from logbook import Logger, StreamHandler
import sys
from hexbytes import HexBytes
from pathlib import Path

from surface.communication.ethereum import utils, Listener
from surface.communication import ethereum, core, ias
import surface

StreamHandler(sys.stdout).push_application()
log = Logger('main')

PACKAGE_PATH = os.path.dirname(surface.__file__)
enigma_path = os.path.expanduser('~/.enigma')
config_pkg = None
try:
    with open(os.path.join(PACKAGE_PATH, 'config.json')) as conf:
        config_pkg = json.load(conf)
        if 'DATADIR' in config_pkg:
            enigma_path = os.path.expanduser(config_pkg['DATADIR'])

except Exception as e:
    log.debug("config not found in the package directory: {}".format(e))

config_user = None
try:
    with open(os.path.join(enigma_path, 'config.json')) as conf:
        config_user = json.load(conf)

except Exception as e:
    log.debug("config not found in the `.enigma` directory: {}".format(e))

config = {**config_pkg, **config_user} \
    if config_pkg is not None and config_user is not None \
    else config_user if config_user is not None \
    else config_pkg if config_pkg is not None else None

if config is None:
    raise ValueError('Config not found in neither package nor home folder')


@click.command()
@click.option(
    '--dev-account',
    default=None,
    help='For development networks only, the account index.',
)
@click.option(
    '--ipc-connstr',
    default=config['IPC_CONNSTR'],
    help='The Core connection string as [host]:[port] (e.g. localhost:5552).',
)
@click.option(
    '--provider-url',
    default=config['PROVIDER_URL'],
    help='The Ethereum HTTP provider (e.g. http://localhost:8545).',
)
def start(dev_account, ipc_connstr, provider_url):
    log.info('Starting up node.')

    if dev_account is None:
        dev_account = config['WORKER_ID'] if 'WORKER_ID' in config else None

    # 1.1 Talk to Core, get quote
    ipc_host, ipc_port = ipc_connstr.split(':')
    core_socket = core.IPC(ipc_host, ipc_port)
    core_socket.connect()
    results_json = core_socket.get_report()
    signing_address = results_json['address']
    quote = ias.Quote.from_enigma_proxy(
<<<<<<< HEAD
        results_json['quote'], server=config['IAS_PROXY'])
    log.info('ECDSA Signing Key: {}'.format(signing_key))
=======
        results_json['quote'], server=CONFIG['IAS_PROXY'])
    log.info('ECDSA Signing address: {}'.format(signing_address))
    log.info('ECDSA Signing address from Quote: {}'.format(quote.report_body.report_data.rstrip(b'\x00').decode()))
>>>>>>> d1693f73

    # 1.2 Commit the quote to the Enigma Smart Contract
    account_n = int(dev_account) if dev_account is not None else None
    account, w3 = utils.unlock_wallet(provider_url, account_n)
    # TODO: Need to talk on where the contract should be.
    eng_contract = utils.load_contract(
        w3, os.path.join(PACKAGE_PATH, config['CONTRACT_PATH'])
    )
    token_contract = utils.load_contract(
        w3, os.path.join(PACKAGE_PATH, config['TOKEN_PATH']))

    worker = core.Worker(
        account=account,
        contract=eng_contract,
        token=token_contract,
        ecdsa_address=signing_address,
        quote=quote)

    report, sig, cert = quote.serialize()
    tx = worker.register(
        report=report,
        sig=sig,
        report_cert=cert,
    )
    w3.eth.waitForTransactionReceipt(tx)
    # The encryption key right now is fixed: sha2("EnigmaMPC")
    # # 2.1 Listen for outside connection for exchanging keys.
    # # TODO: Encryption key exchange protocol
    # signed, enc_pubkey = core_socket.get_key()
    # log.info('Encryption Pubkey: {}'.format(enc_pubkey))
    # log.info('Signature for the pubkey: {}'.format(signed))

    # 2.2 Listen for new tasks
    # TODO: consider spawning threads/async
    listener = ethereum.Listener(eng_contract)
    log.info('Listening for new tasks')
    for task, block in listener.watch():
        # TODO: It's nice to have this in the main function but it's not 
        # unit testable, feel free to change this but just make sure that 
        # it's a unit
        handle_task(w3, worker, task, block, core_socket)
        log.info('Listening for new tasks')


def handle_task(w3, worker, task, block, core_socket):
    log.debug('TaskId: {}'.format(task.taskId.hex()))
    # TODO: this is hard to unit test
    # I think that we should allow a mock core with the same properties of core
    # but returning mock results. We should be able to decouple unit testing of
    # surface from core.

    selected_worker = worker.find_selected_worker(task)
    if selected_worker != worker.account:
        log.info(
            'skipping task {} assign to: {}'.format(
                task['taskId'], selected_worker
            )
        )
        return False

    # 3. Compute the task
    bytecode = w3.eth.getCode(
        w3.toChecksumAddress(task.dappContract))
    bytecode = bytecode.hex()
    log.info('the bytecode: {}'.format(bytecode))

    # The arguments are now RLP encoded
    # args = worker.encode_call(task['callable'], task['callable_args'])
    # args = Listener.parse_args(task['callable'], task['callable_args'])
    # log.info('the callable functin arguments: {}'.format(args))

    # TODO: what happens if this worker rejects a task?
    # TODO: how does the worker know if he is selected to perform the task?
    sig, results = core_socket.exec_evm(
        bytecode=bytecode,
        callable=task.callable,
        callable_args=task.callableArgs.hex(),
        preprocessors=task.preprocessors,
        callback=task.callback)
    print(results)

    # 4. Commit the output back to the contract
    tx = worker.commit_results(
        task.taskId, results, sig, block)
    w3.eth.waitForTransactionReceipt(tx)
    event = utils.event_data(worker.contract, tx, 'CommitResults')
    # TODO: Handle failure
    assert event['args']['_success']


if __name__ == '__main__':
    start(obj={})<|MERGE_RESOLUTION|>--- conflicted
+++ resolved
@@ -5,7 +5,6 @@
 from logbook import Logger, StreamHandler
 import sys
 from hexbytes import HexBytes
-from pathlib import Path
 
 from surface.communication.ethereum import utils, Listener
 from surface.communication import ethereum, core, ias
@@ -72,14 +71,10 @@
     results_json = core_socket.get_report()
     signing_address = results_json['address']
     quote = ias.Quote.from_enigma_proxy(
-<<<<<<< HEAD
         results_json['quote'], server=config['IAS_PROXY'])
-    log.info('ECDSA Signing Key: {}'.format(signing_key))
-=======
-        results_json['quote'], server=CONFIG['IAS_PROXY'])
+
     log.info('ECDSA Signing address: {}'.format(signing_address))
     log.info('ECDSA Signing address from Quote: {}'.format(quote.report_body.report_data.rstrip(b'\x00').decode()))
->>>>>>> d1693f73
 
     # 1.2 Commit the quote to the Enigma Smart Contract
     account_n = int(dev_account) if dev_account is not None else None
