import re
import json

import zmq
from logbook import Logger

<<<<<<< HEAD

=======
>>>>>>> 43c44787
log = Logger('Node')


# TODO: Check for errors in all of the JSON responses


class IPC:
    GET_REPORT = 'getreport'.encode()
    GET_PUB_KEY = 'getpubkey'.encode()
    EXEC_EVM = 'execevm'

    def __init__(self, host='localhost', port='5552'):
        self.host = host
        self.port = port
        context = zmq.Context()
        self.socket = context.socket(zmq.REQ)

    def connect(self):
        address = 'tcp://' + self.host + ':' + self.port
        log.info('Connecting via zmq to: {}'.format(address))
        self.socket.connect(address)

    def get_report(self, *args):
        attempts=3
        while(attempts):
            log.info('Asking Core for SGX Report')
            a = {"cmd": "getregister"}
            self.socket.send_string(json.dumps(a))
            report_key_json = self.socket.recv_json()
            log.info(report_key_json)
            # Will match only if reporat contains all As
            m = re.search('[A]*', report_key_json['quote'])
            if(m.group(0) == d['quote']):
                attempt -= 1
                log.info('Quote was faulty, trying again. Attempt {} of '
                         '3...'.format(3-attempt))
            else:
                break
        return report_key_json

    def get_key(self, *args):
        log.info('Asking Core for keys')
        self.socket.send_multipart([IPC.GET_PUB_KEY])
        results = self.socket.recv_multipart()
        return results[0], results[-1]

    def exec_evm(self, bytecode, callable, callable_args, preprocessors,
                 callback):
        """
        Pass to core the following:
        1. the bytecode of the contract
        2. the signature of the function. e.g "mixAddresses(uint,address[],uint)"
        3. list of RLP encoded encrypted inputs.
        4. the preprocessors
        5. the signature of the callback function. e.g. "distribute(uint32,address[])"

        Get from core:
        1. The output of the computation encoded for the callback.
        2. The signature of the output.
        """
        log.info('sending task to Core for private computation')
        preprocessors = [pre.decode().strip('\x00') for pre in preprocessors]
        # TEST_INPUTS = ['1f4ee3c12b8b78adde9c919f7c21f4ad4461ded06f0d37b69c14109d1581710dbc44cd8560eb3e18fbad4331d3daee342316b8191e50fb84211c',
        #                '1f4ee6e7228d73f6d09eec957b77f6df386ed9816f0d36c2951b659d60d5750fcf35cf8a66ef6b4adbad090de9e0d07d934a3fa30e623b25fb70']
        args = {'cmd': IPC.EXEC_EVM,
                'bytecode': bytecode[2:],
                'callable': callable,
                'callable_args': callable_args,
                'preprocessors': preprocessors,
                'callback': callback}
        log.debug('Sending To EVM:{}'.format(args))
        self.socket.send_json(args)
        output = self.socket.recv_json()
        sig = output['signature']
        result = output['result']
        log.info('Outputs: {}'.format(result))
        log.info("Signature of outputs: {}".format(sig))
        return sig, result<|MERGE_RESOLUTION|>--- conflicted
+++ resolved
@@ -4,10 +4,7 @@
 import zmq
 from logbook import Logger
 
-<<<<<<< HEAD
 
-=======
->>>>>>> 43c44787
 log = Logger('Node')
 
 
