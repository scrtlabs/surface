import sha3
from ecdsa import SigningKey, SECP256k1
from logbook import Logger

from surface.communication.ias import Quote
from rlp import encode
from surface.communication.core import IPC

log = Logger('Worker')


class Worker:
    def __init__(self, account, contract, url=''.encode(), signing_priv_key='',
                 quote: Quote = ''):
        """
        The worker is in charge of managing the tasks and talking to core.
        :param account:
        :param contract:
        :param url:
        :param sig_key:
        :param quote:
        """
        self.account = account
        self.contract = contract
        self._url = url

        if signing_priv_key != '':
            self._signing_priv_key = signing_priv_key
        else:
            self._signing_priv_key = Worker.generate_priv_key()

        self._quote = quote
        self.ipc = IPC()

    @property
    def quote(self):
        return self._quote

    @property
    def signing_priv_key(self):
        return self._signing_priv_key

    @classmethod
    def generate_priv_key(cls):
        """
        Generate a new hex serialized priv key
        
        :return: 
        """
        priv = SigningKey.generate(curve=SECP256k1)
        return priv.to_string().hex()

    @property
    def signer(self):
        """
        Return the signer address calculated from the priv key.
        The address is generated just like an Ethereum wallet address to
        maintain compatibility with Solidity's ECRecovery.

        See ref implementation: https://github.com/vkobel/ethereum-generate-wallet

        :return: 
        """
        keccak = sha3.keccak_256()

        priv_bytes = bytearray.fromhex(self._signing_priv_key)
        priv = SigningKey.from_string(priv_bytes, curve=SECP256k1)
        pub = priv.get_verifying_key().to_string()

        keccak.update(pub)
        address = self.contract.web3.toChecksumAddress(
            '0x{}'.format(keccak.hexdigest()[24:])
        )
        return address

    @property
    def url(self):
        return self._url

    def register(self):
        """
        Registers the worker with the Enigma contract
        :return:
        """
        log.info('registering account: {}'.format(self.account))
<<<<<<< HEAD
        tx = self.contract.functions.register(
            self.url, self.signer, self.quote
        ).transact({'from': self.account, 'value': 1})
=======
        # TODO: why was there an encode() call here?
        # self.url.encode(), self.sig_key, self.quote
        print(self.account)
        print(len(self.quote)+len(self.sig_key)+len(self.url))
        tx = self.contract.functions.register(
            self.url, self.sig_key, self.quote
            # TODO: Research how much gas limit to put.
        ).transact({'from': self.account, 'value': 1, 'gas': 1188498})
>>>>>>> d27392c7

        return tx

    def info(self):
        """
        :return: The worker struct of that account
        """
        log.info('fetching worker info: {}'.format(self.account))
        worker = self.contract.functions.workers(self.account).call(
            {'from': self.account})

        return worker

    def trigger_compute_task(self, secret_contract, callable, args, callback,
                             preprocessors,
                             fee):
        log.info(
            'executing computation on contract: {}'.format(secret_contract)
        )
        msg = encode(args)
        # TODO: must call approve() first, see JS test
        tx = self.contract.functions.compute(
            secret_contract, callable, msg, callback, fee, preprocessors
        ).transact({'from': self.account})

        return tx

    def get_task(self, secret_contract, task_id):
        # TODO: When this should be used? what's the task_id
        log.info('fetching task: {} {}'.format(secret_contract, task_id))
        worker = self.contract.functions.tasks(secret_contract, task_id).call(
            {'from': self.account})

        return worker

    def commit_results(self, secret_contract, task_id, results, sig):
        """
        Commiting the task
        :param secret_contract:
        :param task_id:
        :param results:
        :param sig:
        :return:
        """
        log.info(
            'solving task: {}'.format(secret_contract, task_id)
        )
        tx = self.contract.functions.commitResults(
            secret_contract, task_id, results, sig
        ).transact({'from': self.account})

        return tx<|MERGE_RESOLUTION|>--- conflicted
+++ resolved
@@ -44,8 +44,8 @@
     def generate_priv_key(cls):
         """
         Generate a new hex serialized priv key
-        
-        :return: 
+
+        :return:
         """
         priv = SigningKey.generate(curve=SECP256k1)
         return priv.to_string().hex()
@@ -59,7 +59,7 @@
 
         See ref implementation: https://github.com/vkobel/ethereum-generate-wallet
 
-        :return: 
+        :return:
         """
         keccak = sha3.keccak_256()
 
@@ -83,20 +83,9 @@
         :return:
         """
         log.info('registering account: {}'.format(self.account))
-<<<<<<< HEAD
         tx = self.contract.functions.register(
             self.url, self.signer, self.quote
         ).transact({'from': self.account, 'value': 1})
-=======
-        # TODO: why was there an encode() call here?
-        # self.url.encode(), self.sig_key, self.quote
-        print(self.account)
-        print(len(self.quote)+len(self.sig_key)+len(self.url))
-        tx = self.contract.functions.register(
-            self.url, self.sig_key, self.quote
-            # TODO: Research how much gas limit to put.
-        ).transact({'from': self.account, 'value': 1, 'gas': 1188498})
->>>>>>> d27392c7
 
         return tx
 
