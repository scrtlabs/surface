from logbook import Logger

from surface.communication.ethereum import Listener
from surface.communication.ias import Quote

log = Logger('Node')
from surface.communication.core import IPC
from rlp import encode, decode


class Worker:
<<<<<<< HEAD
    def __init__(self, account, contract, url='', sig_key='',
                 quote: Quote = ''):
=======
    def __init__(self, account, contract, url=''.encode(), sig_key='',
                 quote: Quote =''):
>>>>>>> 91e8d694
        """
        The worker is in charge of managing the tasks and talking to core.
        :param account:
        :param contract:
        :param url:
        :param sig_key:
        :param quote:
        """
        self.account = account
        self.contract = contract
        self._url = url
        self._sig_key = sig_key
        self._quote = quote

    @property
    def quote(self):
        return self._quote

    @property
    def sig_key(self):
        return self._sig_key

    @property
    def url(self):
        return self._url

    def register(self):
        """
        Registers the worker with the Enigma contract
        :return:
        """
        log.info('registering account: {}'.format(self.account))
        # TODO: the quote should be registered too
        tx = self.contract.functions.register(
            self.url, self.sig_key, self.quote
        ).transact({'from': self.account, 'value': 1})

        return tx

    def info(self):
        """
        :return: The worker struct of that account
        """
        log.info('fetching worker info: {}'.format(self.account))
        worker = self.contract.functions.workers(self.account).call(
            {'from': self.account})

        return worker

    # TODO: move into the dapp.
    def trigger_compute_task(self, secret_contract, callable, args, callback,
                             preprocessors,
                             fee):
        log.info(
            'executing computation on contract: {}'.format(secret_contract)
        )
        msg = encode(args)
        tx = self.contract.functions.compute(
            secret_contract, callable, msg, callback, preprocessors
        ).transact({'from': self.account, 'value': fee})

        return tx

    def get_task(self, secret_contract, task_id):
        # TODO: When this should be used? what's the task_id
        log.info('fetching task: {} {}'.format(secret_contract, task_id))
        worker = self.contract.functions.tasks(secret_contract, task_id).call(
            {'from': self.account})

        return worker

    def solve_task(self, secret_contract, task_id, results, sig):
        """
        Commiting the task
        :param secret_contract:
        :param task_id:
        :param results:
        :param sig:
        :return:
        """
        log.info(
            'solving task: {}'.format(secret_contract, task_id)
        )
        tx = self.contract.functions.solveTask(
            secret_contract, task_id, results, sig
        ).transact({'from': self.account})

        return tx

    # def compute_task(self, secret_contract, bytecode, callable, args, callback,
    #                  preprocessors):
    def compute_task(self, bytecode, func_data, inputs, preprocessor, iv):
        """
        Pass to core the following:
        1. the bytecode of the contract
        2. the function data. e.g "ef9fc50b"
        3. list of encrypted inputs.
        4. the preprocessors
        5. the IV for the AES encryption.

        Get from core:
        1. The output of the computation.
        2. The signature of the output.
        """
        log.info('sending task to Core for private computation')
        # TODO: invoke core
        results = None
        sig = None
        return results, sig<|MERGE_RESOLUTION|>--- conflicted
+++ resolved
@@ -2,20 +2,14 @@
 
 from surface.communication.ethereum import Listener
 from surface.communication.ias import Quote
-
 log = Logger('Node')
 from surface.communication.core import IPC
-from rlp import encode, decode
+from rlp import encode
 
 
 class Worker:
-<<<<<<< HEAD
-    def __init__(self, account, contract, url='', sig_key='',
+    def __init__(self, account, contract, url=''.encode(), sig_key='',
                  quote: Quote = ''):
-=======
-    def __init__(self, account, contract, url=''.encode(), sig_key='',
-                 quote: Quote =''):
->>>>>>> 91e8d694
         """
         The worker is in charge of managing the tasks and talking to core.
         :param account:
@@ -50,7 +44,7 @@
         log.info('registering account: {}'.format(self.account))
         # TODO: the quote should be registered too
         tx = self.contract.functions.register(
-            self.url, self.sig_key, self.quote
+            self.url.encode(), self.sig_key, self.quote
         ).transact({'from': self.account, 'value': 1})
 
         return tx
