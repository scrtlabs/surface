--- conflicted
+++ resolved
@@ -38,19 +38,10 @@
         # ]],
         args=[0, [
             # These are these addresses encrypted by the DH of the PEM keys, using IV: 922a49d269f31ce6b8fe1e977550151a.
-<<<<<<< HEAD
             # '0x4B8D2c72980af7E6a0952F87146d6A225922acD7',
             # '0x1d1B9890D277dE99fa953218D4C02CAC764641d7',
             '1f4ee3c12b8b78adde9c919f7c21f4ad4461ded06f0d37b69c14109d1581710dbc44cd8560eb3e18fbad4331d3daee342316b8191e50fb84211c',
             '1f4ee6e7228d73f6d09eec957b77f6df386ed9816f0d36c2951b659d60d5750fcf35cf8a66ef6b4adbad090de9e0d07d934a3fa30e623b25fb70',
-=======
-            # 1. 0x4b8d2c72980af7e6a0952f87146d6a225922acd7
-            # 2. 0x1d1b9890d277de99fa953218d4c02cac764641d7
-            # '0x4b8d2c72980af7e6a0952f87146d6a225922acd7',
-            # '0x1d1b9890d277de99fa953218d4c02cac764641d7'
-            '1f4ee6e722ad73f6d09ecc957b77f6ff386ed9816f0d36c2951b459d40d5752fef15cf8a66ef6b4adbad4474e27d7a3bfbd1979ba4497b91c208',
-            '1f4ee3e12bab78adde9c919f7c21f4ad6461ded06f0d37969c14109d1581712dbc44cd8560eb3e18dbad384d3290f90355d322f3f5ff363604ff'
->>>>>>> 72813e44
         ]],
         preprocessors=[b'rand()'],
         fee=1
@@ -80,16 +71,6 @@
     event = event_data(contract, tx, 'ComputeTask')
     assert event.args._success
 
-<<<<<<< HEAD
-    # Making sure that we can parse the RLP arguments
-    # args = Listener.parse_args(
-    #     event['args']['callable'],
-    #     event['args']['callableArgs']
-    # )
-    # assert len(args[1]) > 0
-
-=======
->>>>>>> 72813e44
     task = worker.get_task(secret_contract, event['args']['taskId'])
     assert len(task) > 0
 
